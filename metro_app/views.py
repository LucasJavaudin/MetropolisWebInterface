--- conflicted
+++ resolved
@@ -2493,29 +2493,18 @@
     filename = dir + '/' + object_name + 's.tsv'
 
     with codecs.open(filename, 'w', encoding='utf8') as f:
-<<<<<<< HEAD
-        if object == 'centroid':
+        if object_name == 'centroid':
             filename = dir + '/zones.tsv'
             fields = ['id', 'name', 'x', 'y', 'db_id']
-        elif object == 'crossing':
+        elif object_name == 'crossing':
             filename = dir + '/Intersections.tsv'
             fields = ['id', 'name', 'x', 'y', 'db_id']
-        elif object == 'link':
+        elif object_name == 'link':
             filename = dir + '/links.tsv'
             fields = ['id', 'name', 'origin', 'destination', 'lanes', 'length',
                       'speed', 'capacity', 'vdf']
-        elif object == 'function':
+        elif object_name == 'function':
             filename = dir + '/functions.tsv'
-=======
-        if object_name == 'centroid':
-            fields = ['id', 'name', 'x', 'y', 'db_id']
-        elif object_name == 'crossing':
-            fields = ['id', 'name', 'x', 'y', 'db_id']
-        elif object_name == 'link':
-            fields = ['id', 'name', 'origin', 'destination', 'lanes', 'length',
-                      'speed', 'capacity', 'vdf']
-        elif object_name == 'function':
->>>>>>> e3624e37
             fields = ['id', 'expression']
         writer = csv.writer(f, delimiter='\t')
         if object_name in ('centroid', 'crossing'):
