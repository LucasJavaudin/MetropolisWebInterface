#!/usr/bin/env python
"""This file defines functions used by the other files.

Author: Lucas Javaudin
E-mail: lucas.javaudin@ens-paris-saclay.fr
"""

import os
import sys
import subprocess
import csv
from io import StringIO
import codecs
import numpy as np
import pandas as pd

from django.conf import settings
from django.db.models import Sum, Q
from django.db import connection

from metro_app import models


def get_query(object_name, simulation):
    """Function used to return all instances of an object related to a
    simulation.
    """
    query = None
    if object_name == 'centroid':
        query = models.Centroid.objects.filter(
            network__supply__scenario__simulation=simulation
        )
    elif object_name == 'crossing':
        query = models.Crossing.objects.filter(
            network__supply__scenario__simulation=simulation
        )
    elif object_name == 'link':
        query = models.Link.objects.filter(
            network__supply__scenario__simulation=simulation
        )
    elif object_name == 'function':
        query = models.Function.objects.filter(
            functionset__supply__scenario__simulation=simulation
        )
    elif object_name == 'usertype':
        query = models.UserType.objects.filter(
            demandsegment__demand__scenario__simulation=simulation
        ).order_by('user_id')
    elif object_name == 'demandsegment':
        query = models.DemandSegment.objects.filter(
            demand__scenario__simulation=simulation
        )
    elif object_name == 'matrices':
        query = models.Matrices.objects.filter(
            demandsegment__demand__scenario__simulation=simulation
        )
    elif object_name == 'run':
        query = models.SimulationRun.objects.filter(
            simulation=simulation
        )
    elif object_name == 'public_transit':
        if simulation.scenario.supply.pttimes:  # Variable pttimes can be null.
            query = models.Matrix.objects.filter(
                matrices=simulation.scenario.supply.pttimes
            )
    elif object_name == 'policy':
        query = models.Policy.objects.filter(scenario=simulation.scenario)
    return query


def get_readable_simulations(request_user):
    """Function used to return all simulations which are readable by a given
    user.
    """
    simulations = Simulation.objects.all()
    if not request_user.is_authenticated:
        simulations = simulations.filter(public=True)
    elif not request_user.is_superuser:
        env_list = Environment.objects.filter(users=request_user)
        simulations = simulations.filter(Q(public=True) | Q(user=request_user)
                                         | Q(environment__in=env_list))
    return simulations


def can_view(user, simulation):
    """Check if the user can view a specific simulation.

    The user can view the simulation if the simulation is public, if he owns
    the simulation or if he is a superuser.
    """
    env_users = None
    if simulation.environment is not None:
        env_users = simulation.environment.users.all().filter(id=user.id)

    if simulation.public or simulation.user == user or user.is_superuser or \
            env_users:
        return True
    else:
        return False


def can_edit(user, simulation):
    """Check if the user can edit a specific simulation.

    The user can edit the simulation if he owns the simulation or if he is a
    superuser.
    """
    if simulation.user == user or user.is_superuser:
        return True
    else:
        return False


def can_edit_environment(user, environment):
    """Check if the user can edit a specific environment.
    """
    if environment.creator == user or user.is_superuser:
        return True
    else:
        return False


def metro_to_user(object):
    """Convert the name of a network object (used in the source code) to a name
    suitable for users.
    """
    if object == 'centroid':
        return 'zone'
    elif object == 'crossing':
        return 'intersection'
    elif object == 'link':
        return 'link'
    elif object == 'function':
        return 'congestion function'
    return ''


def custom_check_test(value):
    """Custom check_test to convert metropolis string booleans into Python
    booleans.
    """
    if value == 'true':
        return True
    else:
        return False


def get_node_choices(simulation):
    """Return all the nodes (centroids and crossings) related to a simulation.

    These nodes can be origin or destination of links.
    """
    centroids = models.Centroid.objects.filter(
        network__supply__scenario__simulation=simulation
    )
    crossings = models.Crossing.objects.filter(
        network__supply__scenario__simulation=simulation
    )
    centroid_choices = [(centroid.id, str(centroid)) for centroid in centroids]
    crossing_choices = [(crossing.id, str(crossing)) for crossing in crossings]
    node_choices = centroid_choices + crossing_choices
    return node_choices


def run_simulation(run):
    """Function to start a SimulationRun.

    This function writes the argument file of Metropolis, then runs two scripts
    and Metrosim.
    """
    # Write the argument file used by metrosim.
    simulation = run.simulation
    metrosim_dir = settings.BASE_DIR + '/metrosim_files/'
    metrosim_file = '{0}execs/metrosim'.format(metrosim_dir)
    arg_file = (
        '{0}arg_files/simulation_{1!s}_run_{2!s}.txt'
    ).format(metrosim_dir, simulation.id, run.id)
    with open(arg_file, 'w') as f:
        database = settings.DATABASES['default']
        db_host = database['HOST']
        db_name = database['NAME']
        db_user = database['USER']
        db_pass = database['PASSWORD']
        log = metrosim_dir + 'logs/run_{}.txt'.format(run.id)
        tmp = metrosim_dir + 'output'
        stop = metrosim_dir + 'stop_files/run_{}.stop'.format(run.id)
        if simulation.random_seed_check:
            random_seed = simulation.random_seed
        else:
            random_seed = -1
        arguments = (
            '-dbHost "{0}" -dbName "{1}" -dbUser "{2}" -dbPass "{3}" '
            '-logFile "{4}" -tmpDir "{5}" -stopFile "{6}" -simId "{7!s}" '
            '-runId "{8!s}" -randomSeed "{9!s}"'
        ).format(
            db_host, db_name, db_user, db_pass, log, tmp, stop, simulation.id,
            run.id, random_seed)
        f.write(arguments)

    # Run the script 'prepare_run.py' then run metrosim then run the script
    # 'run_end.py'.
    # The two scripts are run with the run.id as an argument.
    prepare_run_file = settings.BASE_DIR + '/metro_app/prepare_run.py'
    build_results_file = settings.BASE_DIR + '/metro_app/build_results.py'
    log_file = (
        '{0}/website_files/script_logs/run_{1}.txt'.format(
            settings.BASE_DIR, run.id
        )
    )
    # Command looks like:
    #
    # python3 ./metro_app/prepare_results.py y
    # 2>&1 | tee ./website_files/script_logs/run_y.txt
    # && ./metrosim_files/execs/metrosim
    # ./metrosim_files/arg_files/simulation_x_run_y.txt
    # && python3 ./metro_app/build_results.py y
    # 2>&1 | tee ./website_files/script_logs/run_y.txt
    #
    # The python executable is the same as the one used by Django (i.e.
    # sys.executable).
    #
    # 2>&1 | tee is used to redirect output and errors to file.
    command = (
        '{executable} {first_script} {run_id} 2>&1 | tee {log} && '
        '{metrosim} {argfile} && '
        '{executable} {second_script} {run_id} 2>&1 | tee {log}'
    )
    command = command.format(
        executable=sys.executable, first_script=prepare_run_file,
        run_id=run.id, log=log_file, metrosim=metrosim_file, argfile=arg_file,
        second_script=build_results_file,
    )
    subprocess.Popen(command, shell=True)


def get_export_directory():
    """Function to create a new directory used to export files."""
    # To avoid conflict if two users export a file at the same time, we put
    # the export file in a directory with a random name.
    while True:
        seed = np.random.randint(100)
        dir_name = \
            '{0}/website_files/exports/{1}'.format(settings.BASE_DIR, seed)
        try:
            os.makedirs(dir_name)
        except FileExistsError:
            pass
        else:
            return dir_name


def create_simulation(user, form):
    """Function to create a new simulation (with all its associated objects)
    from a form.

    Parameters
    ----------
    user: User object.
        Owner of the simulation.
    form: BaseSimulationForm or SimulationImportForm.
        Form containing basic data for the simulation (name, comment, etc.).
    """
    simulation = models.Simulation()
    simulation.user = user
    simulation.name = form.cleaned_data['name']
    simulation.comment = form.cleaned_data['comment']
    simulation.public = form.cleaned_data['public']
    simulation.environment = form.cleaned_data['environment']
    simulation.contact = form.cleaned_data['contact']
    # Create models associated with the new simulation.
    network = models.Network()
    network.name = simulation.name
    network.save()
    function_set = models.FunctionSet()
    function_set.name = simulation.name
    function_set.save()
    # Add defaults functions.
    function = models.Function(
        name='Free flow', user_id=1, expression='3600*(length/speed)')
    function.save()
    function.vdf_id = function.id
    function.save()
    function.functionset.add(function_set)
    function = models.Function(
        name='Bottleneck function', user_id=2,
        expression=(
            '3600*((dynVol<=(lanes*capacity*length/speed))*(length/speed)+'
            '(dynVol>(lanes*capacity*length/speed))*(dynVol/(capacity*lanes)))'
        ),
    )
    function.save()
    function.vdf_id = function.id
    function.save()
    function.functionset.add(function_set)
    pttimes = models.Matrices()
    pttimes.save()
    supply = models.Supply()
    supply.name = simulation.name
    supply.network = network
    supply.functionset = function_set
    supply.pttimes = pttimes
    supply.save()
    demand = models.Demand()
    demand.name = simulation.name
    demand.save()
    scenario = models.Scenario()
    scenario.name = simulation.name
    scenario.supply = supply
    scenario.demand = demand
    scenario.save()
    simulation.scenario = scenario
    # Save the simulation and return it.
    simulation.save()
    return simulation


######################
#  Import functions  #
######################


def object_import_function(encoded_file, simulation, object_name):
    """Function to import a file representing the input of a simulation.

    Parameters
    ----------
    encoded_file: File object.
        Input file, as given by request.FILES.
    simulation: Simulation object.
        Simulation to modify.
    object_name: String.
        Name of the input to modify: 'centroid', 'crossing', 'link' or
        'function'.

    This function could be much more simple but I tried to use as little as
    possible Django ORM (the querysets) to speed up the view.
    Basically, this view looks at each row in the imported file to find if an
    instance already exists for the row (user_id already used) or if a new
    instance needs to be created. If the instance already exists, the view
    compares the values in the file with the values in the database to know if
    the instance needs to be updated.
    Python built-in set are used to perform comparison of arrays quickly.
    """
    # Convert imported file to a csv DictReader.
    tsv_file = StringIO(encoded_file.read().decode())
    if encoded_file.name.split(".")[-1] == 'tsv':
        df = pd.read_csv(tsv_file, delimiter='\t')
    else:
        df = pd.read_csv(tsv_file, delimiter=',')
    # Do not do anything if the file is empty.
    num_lines = len(df)
    if num_lines == 0:
        return
    if object_name == 'function':
        parent = simulation.scenario.supply.functionset
    else:
        parent = simulation.scenario.supply.network
    query = get_query(object_name, simulation)
    user_id_set = set(query.values_list('user_id', flat=True))
    if object_name == 'link':
        # To import links, we retrieve the ids and user ids of all
        # centroids, crossings and functions in DataFrames.
        cols = ['user_id', 'id']
        centroids = get_query('centroid', simulation)
        centroid_df = pd.DataFrame(list(centroids.values_list(*cols)),
                                   columns=cols)
        crossings = get_query('crossing', simulation)
        crossing_df = pd.DataFrame(list(crossings.values_list(*cols)),
                                   columns=cols)
        node_df = pd.concat([centroid_df, crossing_df])
        functions = get_query('function', simulation)
        function_df = pd.DataFrame({
            'user_id': list(functions.values_list('user_id', flat=True)),
            'id': list(functions.values_list('id', flat=True)),
            'instance': list(functions),
        })
    # Name column is optionnal.
    # Create the column if it does not exist.
    if 'name' in df.columns:
        df['name'] = df['name'].astype(str)
    else:
        df['name'] = ''
    if object_name in ('centroid', 'crossing'):
        if object_name == 'centroid':
            # Do not import centroid with same id as a crossing.
            crossings = get_query('crossing', simulation)
            imported_ids = crossings.values_list('user_id', flat=True)
        else:
            # Do not import crossing with same id as a centroid.
            centroids = get_query('centroid', simulation)
            imported_ids = set(centroids.values_list('user_id', flat=True))
        df = df[['id', 'name', 'x', 'y']]
        df = df.loc[~df['id'].isin(imported_ids)]
    elif object_name == 'function':
        df = df[['id', 'name', 'expression']]
    elif object_name == 'link':
        # We need to add useful columns to the DataFrame.
        # Add column id_origin with the id of the origin node.
        df = df.merge(node_df, left_on='origin', right_on='user_id',
                      suffixes=('', '_origin'))
        # Add column id_destination with the id of the destination
        # node.
        df = df.merge(node_df, left_on='destination',
                      right_on='user_id',
                      suffixes=('', '_destination'))
        # Add column instance_function with the function object of the
        # given user_id.
        df = df.merge(function_df, left_on='function',
                      right_on='user_id', suffixes=('', '_function'))
        df = df[['id', 'name', 'id_origin', 'id_destination',
                 'id_function', 'instance', 'length', 'lanes', 'speed',
                 'capacity']]
    # Remove duplicated ids.
    df = df.drop_duplicates(subset='id', keep='last')
    # Check if user_id already exists.
    df['new'] = ~(df['id'].isin(user_id_set))
    if not df['new'].all():
        # Some existing objects needs to be updated.
        if object_name == 'link':
            new_values = set(
                map(tuple, df.loc[~df['new']].drop(
                    columns=['new', 'instance']
                ).values)
            )
        else:
            new_values = set(
                map(tuple, df.loc[~df['new']].drop(columns='new').values)
            )
        if object_name in ('centroid', 'crossing'):
            old_values = set(
                query.values_list('user_id', 'name', 'x', 'y')
            )
        elif object_name == 'function':
            old_values = set(
                query.values_list('user_id', 'name', 'expression')
            )
        elif object_name == 'link':
            old_values = set(
                query.values_list('user_id', 'name', 'origin',
                                  'destination', 'vdf_id', 'length',
                                  'lanes', 'speed', 'capacity')
            )
        # Find the instances that really need to be updated (i.e. the
        # values have changed).
        new_values = new_values.difference(old_values)
        if object_name in ('centroid', 'crossing', 'function'):
            # Update the objects (it would be faster to delete and
            # re-create them but this would require to also change the
            # foreign keys of the links).
            for values in new_values:
                # Index 0 of values is the id column i.e. the user_id.
                instance = query.filter(user_id=values[0])
                if object_name in ('centroid', 'crossing'):
                    instance.update(
                        name=values[1], x=values[2], y=values[3]
                    )
                else:  # Function
                    instance.update(name=values[1], expression=values[2])
        elif object_name == 'link':
            # Delete the updated links.
            user_ids = [values[0] for values in new_values]
            old_links = query.filter(user_id__in=user_ids)
            old_links.delete()
            # Re-create the updated links with the new links.
            df.loc[df['id'].isin(user_ids), 'new'] = True
    if df['new'].any():
        # Only keep the new objects.
        df = df.loc[df['new']]
        # Create the new objects in bulk.
        # The chunk size is limited by the MySQL engine (timeout if it is
        # too big).
        chunk_size = 10000
        new_objects = list()
        if object_name == 'centroid':
            for key, row in df.iterrows():
                new_objects.append(
                    models.Centroid(
                        user_id=row['id'], name=row['name'],
                        x=row['x'], y=row['y'],
                    )
                )
        elif object_name == 'crossing':
            for key, row in df.iterrows():
                new_objects.append(
                    models.Crossing(
                        user_id=row['id'], name=row['name'],
                        x=row['x'], y=row['y'],
                    )
                )
        elif object_name == 'function':
            for key, row in df.iterrows():
                new_objects.append(
                    models.Function(
                        user_id=row['id'], name=row['name'],
                        expression=row['expression'],
                    )
                )
        elif object_name == 'link':
            for key, row in df.iterrows():
                new_objects.append(
                    models.Link(
                        user_id=row['id'], name=row['name'],
                        origin=row['id_origin'],
                        destination=row['id_destination'], vdf=row['instance'],
                        length=row['length'], lanes=row['lanes'],
                        speed=row['speed'], capacity=row['capacity'],
                    )
                )
        chunks = [new_objects[x:x + chunk_size]
                  for x in range(0, len(new_objects), chunk_size)]
        for chunk in chunks:
            # Create the new instances.
            query.model.objects.bulk_create(chunk, chunk_size)
        # Retrieve new ids.
        last_id = query.model.objects.last().id
        new_ids = np.arange(last_id - len(new_objects) + 1, last_id + 1)
        # Add the many-to-many relation to Network or FunctionSet.
        relations = list()
        if object_name == 'function':
            for new_id in new_ids:
                relations.append(
                    query.model.functionset.through(
                        functionset_id=parent.id, function_id=new_id
                    )
                )
            query.model.functionset.through.objects.bulk_create(
                relations, batch_size=chunk_size
            )
        else:
            # Pass arguments as dict to avoid more if conditions.
            object_id = '{}_id'.format(object_name)
            for new_id in new_ids:
                relations.append(
                    query.model.network.through(
                        **{'network_id': parent.id, object_id: new_id}
                    )
                )
            query.model.network.through.objects.bulk_create(
                relations, batch_size=chunk_size
            )
    simulation.has_changed = True
    simulation.save()


def object_delete_function(simulation, object_name):
    """Function to delete all instances of an object of a simulation.

    Parameters
    ----------
    simulation: Simulation object.
    object_name: String.
        Name of the objects to delete: 'centroid', 'crossing', 'link' or
        'function'.
    """
    # Retrieve the objects.
    query = get_query(object_name, simulation)
    if object_name in ('centroid', 'crossing'):
        # Django cannot manage well delete for these objects.
        name = 'Centroid' if object_name == 'centroid' else 'Crossing'
        ids = query.values_list('id', flat=True)
        str_ids = ','.join([str(x) for x in ids])
        with connection.cursor() as cursor:
            if object_name == 'centroid':
                cursor.execute(
                    "DELETE FROM Matrix WHERE p IN ({});".format(str_ids)
                )
                cursor.execute(
                    "DELETE FROM Matrix WHERE q IN ({});".format(str_ids)
                )
            cursor.execute(
                "DELETE FROM Network_{} "
                "WHERE {}_id IN ({});".format(name, object_name, str_ids)
            )
            cursor.execute(
                "DELETE Network_Link "
                "FROM Network_Link JOIN Link "
                "ON Network_Link.link_id = Link.id "
                "WHERE Link.origin IN ({});".format(str_ids)
            )
            cursor.execute(
                "DELETE Network_Link "
                "FROM Network_Link JOIN Link "
                "ON Network_Link.link_id = Link.id "
                "WHERE Link.destination IN ({});".format(str_ids)
            )
            cursor.execute(
                "DELETE FROM {} WHERE id IN ({});".format(name, str_ids)
            )
            cursor.execute(
                "DELETE FROM Link WHERE origin IN ({});".format(str_ids)
            )
            cursor.execute(
                "DELETE FROM Link WHERE destination IN ({});".format(str_ids)
            )
        if object_name == 'centroid':
            # Reset the number of travelers.
            matrices = get_query('matrices', simulation)
            for matrix in matrices:
                matrix.total = 0
                matrix.save()
    else:
        # Let Django do the job.
        query.delete()
    simulation.has_changed = True
    simulation.save()


def matrix_import_function(encoded_file, simulation, demandsegment):
    """Function to import a file representing the OD matrix of a usertype.

    Parameters
    ----------
    encoded_file: File object.
        Input file, as given by request.FILES.
    simulation: Simulation object.
        Simulation to modify.
    demandsegment: DemandSegment object.
        Demand segment for which the OD matrix must be modified.

    This function could be much more simple but I tried to use as little as
    possible Django ORM (the querysets). When written with standard Django
    querysets and save methods, it took hours to import a large OD matrix.
    Basicaly, this view looks at each row in the imported file to know if the
    OD pair of the row already exists or needs to be created. If it already
    exists, the view looks at the population value to know if the value needs
    to be updated. To update values, we simply delete the previous entries in
    the database and insert the new ones.
    """
    tsv_file = StringIO(encoded_file.read().decode())
    # Do not do anything if the file is empty.
    num_lines = sum(1 for row in tsv_file)
    if num_lines <= 1:
        return
    tsv_file.seek(0)
    # Convert the imported file to a csv DictReader.
    if encoded_file.name.split(".")[-1] == 'tsv':
        reader = csv.DictReader(tsv_file, delimiter='\t')
    else:
        reader = csv.DictReader(tsv_file, delimiter=',')
    # Create a set with all existing OD pairs in the OD matrix.
    matrix = demandsegment.matrix
    pairs = models.Matrix.objects.filter(matrices=matrix)
    existing_pairs = set(pairs.values_list('p_id', 'q_id'))
    # Create a dictionary to map the centroid user ids with the centroid
    # objects.
    centroids = get_query('centroid', simulation)
    centroid_mapping = dict()
    centroid_id_mapping = dict()
    for centroid in centroids:
        centroid_mapping[centroid.user_id] = centroid
        centroid_id_mapping[centroid.user_id] = centroid.id
    # For each imported OD pair, if the pair already exists in t
    # For each imported OD pair, if the pair already exists in the OD Matrix,
    # it is stored to be updated, else it is stored to be created.
    to_be_updated = set()
    to_be_created = list()
    for row in reader:
        try:
            pair = (
                centroid_id_mapping[int(row['origin'])],
                centroid_id_mapping[int(row['destination'])]
            )
        except KeyError:
            # Unable to find centroid origin or destination.
            continue
        if pair in existing_pairs:
            to_be_updated.add((*pair, float(row['population'])))
        elif float(row['population']) > 0:
            to_be_created.append(
                models.Matrix(
                    p=centroid_mapping[int(row['origin'])],
                    q=centroid_mapping[int(row['destination'])],
                    r=float(row['population']), matrices=matrix,
                )
            )
    if to_be_updated:
        # Create a mapping between the values (p, q, r) and the ids.
        pair_values = set(pairs.values_list('id', 'p_id', 'q_id'))
        pair_mapping = dict()
        for pair in pair_values:
            pair_mapping[pair[1:]] = pair[0]
        pair_values = set(pairs.values_list('id', 'p_id', 'q_id', 'r'))
        # Find the pairs that really need to be updated (i.e. r is also
        # different).
        pair_values = set(pairs.values_list('p_id', 'q_id', 'r'))
        to_be_updated = to_be_updated.difference(pair_values)
        # Retrieve the ids of the pairs to be updated with the mapping and
        # delete them.
        to_be_updated_ids = [pair_mapping[pair[:2]] for pair in to_be_updated]
        with connection.cursor() as cursor:
            chunk_size = 20000
            chunks = [to_be_updated_ids[x:x + chunk_size]
                      for x in range(0, len(to_be_updated_ids), chunk_size)]
            for chunk in chunks:
                cursor.execute(
                    "DELETE FROM Matrix "
                    "WHERE id IN %s;",
                    [chunk]
                )
        # Create a mapping between the centroids ids and the centroid objects.
        centroid_id_mapping = dict()
        for centroid in centroids:
            centroid_id_mapping[centroid.id] = centroid
        # Now, create the updated pairs with the new values.
        to_be_created += [
            models.Matrix(
                p=centroid_id_mapping[pair[0]], q=centroid_id_mapping[pair[1]],
                r=pair[2], matrices=matrix,
            )
            for pair in to_be_updated
        ]
    # Create the new OD pairs in bulk.
    # The chunk size is limited by the MySQL engine (timeout if it is too big).
    chunk_size = 20000
    chunks = [to_be_created[x:x + chunk_size]
              for x in range(0, len(to_be_created), chunk_size)]
    for chunk in chunks:
        models.Matrix.objects.bulk_create(chunk, chunk_size)
    # Update total.
    pairs = pairs.all()  # Update queryset from database.
    if pairs.exists():
        matrix.total = int(
            demandsegment.scale * pairs.aggregate(Sum('r'))['r__sum']
        )
    else:
        matrix.total = 0
    matrix.save()
    simulation.has_changed = True
    simulation.save()


def pricing_import_function(encoded_file, simulation):
    """Function to import a file as tolls in the database.

    Parameters
    ----------
    encoded_file: File object.
        Input file, as given by request.FILES.
    simulation: Simulation object.
        Simulation to modify.
    """
    tsv_file = StringIO(encoded_file.read().decode())
    # Do not do anything if the file is empty.
    num_lines = sum(1 for row in tsv_file)
    if num_lines <= 1:
        return
    tsv_file.seek(0)
    # Convert the imported file to a csv DictReader.
    if encoded_file.name.split(".")[-1] == 'tsv':
        reader = csv.DictReader(tsv_file, delimiter='\t')
    else:
        reader = csv.DictReader(tsv_file, delimiter=',')
    # Get all pricing policies for this usertype.
    policies = get_query('policy', simulation)
    tolls = policies.filter(type='PRICING')
    # Get all links of the network.
    links = get_query('link', simulation)
    # Get all LinkSelection of the network.
    locations = models.LinkSelection.objects.filter(
        network=simulation.scenario.supply.network
    )
    # Get all usertypes.
    usertypes = get_query('usertype', simulation)
    # Get an empty Vector or create one if there is none.
    if models.Vector.objects.filter(data='').exists():
        empty_vector = models.Vector.objects.filter(data='')[0]
    else:
        empty_vector = models.Vector(data='')
        empty_vector.save()
    if 'traveler_type' in reader.fieldnames:
        has_type = True
    else:
        has_type = False
    if 'times' in reader.fieldnames:
        has_times = True
    else:
        has_times = False
    # For each imported link, if a Policy exists for the link, baseValue is
    # updated, else a new Policy is created.
    for row in reader:
        # Get link of current row.
        link = links.get(user_id=row['link'])
        # Get or create a LinkSelection associated with the link.
        if locations.filter(link=link).exists():
            # Take first matching LinkSelection.
            location = locations.filter(link=link)[0]
        else:
            # Create a LinkSelection for the current link.
            # Name and user_id of the Link Selection are set to the name
            # and user_id of the link.
            location = models.LinkSelection(
                network=simulation.scenario.supply.network,
                name=link.name,
                user_id=link.user_id,
            )
            location.save()
            location.link.add(link)
        # Get or create a pricing Policy with the corret LinkSelection
        # object.
        try:
            toll = tolls.get(location=location)
        except models.Policy.DoesNotExist:
            # Create a new toll with default values.
            toll = models.Policy(
                location=location, type='PRICING', usertype=None,
                valueVector=empty_vector, timeVector=empty_vector,
            )
            toll.save()
            toll.scenario.add(simulation.scenario)
        # Update affected traveler type.
        toll.usertype = None
        if has_type:
            try:
                toll.usertype = usertypes.get(user_id=row['traveler_type'])
            except (models.UserType.DoesNotExist, ValueError):
                # Usertype has not been found, set the toll as a global policy.
                pass
        # Update values.
        values = row['values'].split(',')
        # First value is baseValue.
        toll.baseValue = float(values[0])
        if len(values) > 1:
            # Remaining values are stored in valueVector (as a string of
            # comma separated values).
            values = [str(float(x)) for x in values]
            v = models.Vector(data=','.join(values[1:]))
            v.save()
            toll.valueVector = v
        else:
            toll.valueVector = empty_vector
        # Update times.
        toll.timeVector = empty_vector
        if has_times:
            times = row['times'].split(',')
            if times[0] != ' ' and times[0]:
                # There is at least one value, store it in timeVector.
                times = [str(int(x)) for x in times]
                v = models.Vector(data=','.join(times))
                v.save()
                toll.timeVector = v
        toll.save()


def public_transit_import_function(encoded_file, simulation):
    """Function to import a file as a public transit matrix in the database.

    Parameters
    ----------
    encoded_file: File object.
        Input file, as given by request.FILES.
    simulation: Simulation object.
        Simulation to modify.
    """
    tsv_file = StringIO(encoded_file.read().decode())
    # Do not do anything if the file is empty.
    num_lines = sum(1 for row in tsv_file)
    if num_lines <= 1:
        return
    tsv_file.seek(0)
    # Convert the imported file to a csv DictReader.
    if encoded_file.name.split(".")[-1] == 'tsv':
        reader = csv.DictReader(tsv_file, delimiter='\t')
    else:
        reader = csv.DictReader(tsv_file, delimiter=',')
    # Create a set with all existing OD pairs in the OD matrix.
    matrix = simulation.scenario.supply.pttimes
    pairs = get_query('public_transit', simulation)
    existing_pairs = set(pairs.values_list('p_id', 'q_id'))
    # Create a dictionary to map the centroid user ids with the centroid
    # objects.
    centroids = get_query('centroid', simulation)
    centroid_mapping = dict()
    centroid_id_mapping = dict()
    for centroid in centroids:
        centroid_mapping[centroid.user_id] = centroid
        centroid_id_mapping[centroid.user_id] = centroid.id
    # For each imported OD pair, if the pair already exists in the OD Matrix,
    # it is stored to be updated, else it is stored to be created.
    to_be_updated = set()
    to_be_created = list()
    for row in reader:
        pair = (
            centroid_id_mapping[int(row['origin'])],
            centroid_id_mapping[int(row['destination'])]
        )
        if pair in existing_pairs:
            to_be_updated.add((*pair, float(row['travel time'])))
        else:
            to_be_created.append(
                models.Matrix(
                    p=centroid_mapping[int(row['origin'])],
                    q=centroid_mapping[int(row['destination'])],
                    r=float(row['travel time']), matrices=matrix,
                )
            )
    if to_be_updated:
        # Create a mapping between the values (p, q, r) and the ids.
        pair_values = set(pairs.values_list('id', 'p_id', 'q_id'))
        pair_mapping = dict()
        for pair in pair_values:
            pair_mapping[pair[1:]] = pair[0]
        # Find the pairs that really need to be updated (i.e. r is also
        # different).
        pair_values = set(pairs.values_list('p_id', 'q_id', 'r'))
        to_be_updated = to_be_updated.difference(pair_values)
        # Retrieve the ids of the pairs to be updated with the mapping and
        # delete them.
        to_be_updated_ids = [pair_mapping[pair[:2]] for pair in to_be_updated]
        with connection.cursor() as cursor:
            chunk_size = 20000
            chunks = [to_be_updated_ids[x:x + chunk_size]
                      for x in range(0, len(to_be_updated_ids), chunk_size)]
            for chunk in chunks:
                cursor.execute(
                    "DELETE FROM Matrix "
                    "WHERE id IN %s;",
                    [chunk]
                )
        # Create a mapping between the centroids ids and the centroid objects.
        centroid_id_mapping = dict()
        for centroid in centroids:
            centroid_id_mapping[centroid.id] = centroid
        # Now, create the updated pairs with the new values.
        to_be_created += [
            models.Matrix(
                p=centroid_id_mapping[pair[0]], q=centroid_id_mapping[pair[1]],
                r=pair[2], matrices=matrix,
            )
            for pair in to_be_updated
        ]
    # Create the new OD pairs in bulk.
    # The chunk size is limited by the MySQL engine (timeout if it is too big).
    chunk_size = 20000
    chunks = [to_be_created[x:x + chunk_size]
              for x in range(0, len(to_be_created), chunk_size)]
    for chunk in chunks:
        models.Matrix.objects.bulk_create(chunk, chunk_size)


def usertype_import_function(encoded_file, simulation):
    """Function to import a file as a new usertype in the database.

    Parameters
    ----------
    encoded_file: File object.
        Input file, as given by request.FILES.
    simulation: Simulation object.
        Simulation to modify.
    """
    tsv_file = StringIO(encoded_file.read().decode())
    # Do not do anything if the file is empty.
    num_lines = sum(1 for row in tsv_file)
    if num_lines <= 1:
        return
    tsv_file.seek(0)
    # Convert the imported file to a csv DictReader.
    if encoded_file.name.split(".")[-1] == 'tsv':
        reader = csv.DictReader(tsv_file, delimiter='\t')
    else:
        reader = csv.DictReader(tsv_file, delimiter=',')
    # Get an empty Vector or create one if there is none.
    if models.Vector.objects.filter(data='').exists():
        empty_vector = models.Vector.objects.filter(data='')[0]
    else:
        empty_vector = models.Vector(data='')
        empty_vector.save()

    for row in reader:

        user_id = row['id']
        name = row['name']
        comment = row['comment']

        mean = row['alphaTI_mean']
        std = row['alphaTI_std']
        dtype = row['alphaTI_type']
        alphaTI = models.Distribution(mean=mean, std=std, type=dtype)
        alphaTI.save()

        mean = row['alphaTP_mean']
        std = row['alphaTP_std']
        dtype = row['alphaTP_type']
        alphaTP = models.Distribution(mean=mean, std=std, type=dtype)
        alphaTP.save()

        mean = row['beta_mean']
        std = row['beta_std']
        dtype = row['beta_type']
        beta = models.Distribution(mean=mean, std=std, type=dtype)
        beta.save()

        mean = row['delta_mean']
        std = row['delta_std']
        dtype = row['delta_type']
        delta = models.Distribution(mean=mean, std=std, type=dtype)
        delta.save()

        mean = row['departureMu_mean']
        std = row['departureMu_std']
        dtype = row['departureMu_type']
        departureMu = models.Distribution(mean=mean, std=std, type=dtype)
        departureMu.save()

        mean = row['gamma_mean']
        std = row['gamma_std']
        dtype = row['gamma_type']
        gamma = models.Distribution(mean=mean, std=std, type=dtype)
        gamma.save()

        mean = row['modeMu_mean']
        std = row['modeMu_std']
        dtype = row['modeMu_type']
        modeMu = models.Distribution(mean=mean, std=std, type=dtype)
        modeMu.save()

        mean = row['penaltyTP_mean']
        std = row['penaltyTP_std']
        dtype = row['penaltyTP_type']
        penaltyTP = models.Distribution(mean=mean, std=std, type=dtype)
        penaltyTP.save()

        mean = row['routeMu_mean']
        std = row['routeMu_std']
        dtype = row['routeMu_type']
        routeMu = models.Distribution(mean=mean, std=std, type=dtype)
        routeMu.save()

        mean = row['tstar_mean']
        std = row['tstar_std']
        dtype = row['tstar_type']
        tstar = models.Distribution(mean=mean, std=std, type=dtype)
        tstar.save()

        typeOfRouteChoice = row['typeOfRouteChoice']
        typeOfDepartureMu = row['typeOfDepartureMu']
        typeOfRouteMu = row['typeOfRouteMu']
        typeOfModeMu = row['typeOfModeMu']
        localATIS = row['localATIS']
        modeChoice = row['modeChoice']
        modeShortRun = row['modeShortRun']
        commuteType = row['commuteType']

        usertypes = get_query('usertype', simulation)
        # If there is already an usertype with the same user_id, we delete it
        # and replace it with the new usertype.
        try:
            existing_usertype = usertypes.get(user_id=user_id)
            demandsegment = existing_usertype.demandsegment_set.first()
        except models.UserType.DoesNotExist:
            demandsegment = None

        if not user_id:
            # Set the user_id of the new usertype to the next available id.
            if usertypes.exists():
                user_id = usertypes.last().user_id + 1
            else:
                user_id = 1

<<<<<<< HEAD
        usertype = UserType()
=======
        usertype = models.UserType()
        usertype.user_id = user_id
>>>>>>> 30185a62
        usertype.name = name
        usertype.comment = comment
        usertype.alphaTI = alphaTI
        usertype.alphaTP = alphaTP
        usertype.beta = beta
        usertype.delta = delta
        usertype.departureMu = departureMu
        usertype.gamma = gamma
        usertype.modeMu = modeMu
        usertype.penaltyTP = penaltyTP
        usertype.routeMu = routeMu
        usertype.tstar = tstar
        usertype.typeOfRouteChoice = typeOfRouteChoice
        usertype.typeOfDepartureMu = typeOfDepartureMu
        usertype.typeOfRouteMu = typeOfRouteMu
        usertype.typeOfModeMu = typeOfModeMu
        usertype.localATIS = localATIS
        usertype.modeChoice = modeChoice
        usertype.modeShortRun = modeShortRun
        usertype.commuteType = commuteType
        usertype.save()

<<<<<<< HEAD
        matrix = Matrices()
        matrix.save()
        demandsegment = DemandSegment()
        demandsegment.usertype = usertype
        demandsegment.matrix = matrix
        demandsegment.save()
        demandsegment.demand.add(simulation.scenario.demand)


def delete_simulation(simulation):
    """Delete a simulation."""
    SimulationMOEs.objects.filter(simulation=simulation.id).delete()
    network = simulation.scenario.supply.network
    functionset = simulation.scenario.supply.functionset
    demand = simulation.scenario.demand
    network.delete()
    functionset.delete()
    demand.delete()
    # At this point, the simulation object should be deleted from CASCADE
    # deletes.
=======
        if demandsegment is None:
            # Create a new demand segment and OD matrix for the usertype.
            matrix = models.Matrices()
            matrix.save()
            demandsegment = models.DemandSegment()
            demandsegment.usertype = usertype
            demandsegment.matrix = matrix
            demandsegment.save()
            demandsegment.demand.add(simulation.scenario.demand)
        else:
            demandsegment.usertype = usertype
            demandsegment.save()
            # We also need to update the usertype of policies.
            policies = models.Policy.objects.filter(usertype=existing_usertype)
            policies.update(usertype=usertype)
            # We can now safely delete the old usertype.
            existing_usertype.delete()


######################
#  Export functions  #
######################


def matrix_export_function(simulation, demandsegment, dir_name):
    """Function to save the OD matrix as a tsv file."""
    matrix = demandsegment.matrix
    matrix_couples = models.Matrix.objects.filter(matrices=matrix)
    if not matrix_couples.exists():
        return
    filename = os.path.join(
        dir_name,
        'matrix_{}.tsv'.format(demandsegment.usertype.user_id)
    )

    with codecs.open(filename, 'w', encoding='utf8') as f:
        writer = csv.writer(f, delimiter='\t')
        # Get a dictionary with all the values to export.
        values = matrix_couples.values_list('p__user_id', 'q__user_id', 'r')
        # Write a custom header.
        writer.writerow(['origin', 'destination', 'population'])
        writer.writerows(values)

    return filename


def pricing_export_function(simulation, dir_name):
    """Function to save the tolls of an user type as a tsv file."""
    # Get all tolls.
    policies = get_query('policy', simulation)
    tolls = policies.filter(type='PRICING')
    if not tolls.exists():
        return
    filename = os.path.join(dir_name, 'pricings.tsv')

    with codecs.open(filename, 'w', encoding='utf8') as f:
        writer = csv.writer(f, delimiter='\t')
        # Get a dictionary with all the values to export.
        values = list()
        for toll in tolls:
            if toll.usertype:
                usertype_id = toll.usertype.user_id
            else:
                usertype_id = ''
            values.append([toll.location.user_id, toll.get_value_vector(),
                           toll.get_time_vector(), usertype_id])
        # Write a custom header.
        writer.writerow(['link', 'values', 'times', 'traveler_type'])
        writer.writerows(values)

    return filename


def public_transit_export_function(simulation, dir_name):
    """Function to save the public transit OD Matrix as a tsv file."""
    matrix_couples = get_query('public_transit', simulation)
    if not matrix_couples.exists():
        return
    filename = os.path.join(dir_name, 'public_transit.tsv')

    with codecs.open(filename, 'w', encoding='utf8') as f:
        writer = csv.writer(f, delimiter='\t')
        # Get a dictionary with all the values to export.
        values = matrix_couples.values_list('p__user_id', 'q__user_id', 'r')
        # Write a custom header.
        writer.writerow(['origin', 'destination', 'travel time'])
        writer.writerows(values)

    return filename


def object_export_function(simulation, object_name, dir_name):
    """Function to save all instances of a network object as a tsv file."""
    query = get_query(object_name, simulation)
    if not query.exists():
        return
    name = metro_to_user(object_name).replace(' ', '_')
    filename = os.path.join(dir_name, '{}s.tsv'.format(name))

    with codecs.open(filename, 'w', encoding='utf8') as f:
        writer = csv.writer(f, delimiter='\t')
        if object_name in ('centroid', 'crossing'):
            writer.writerow(['id', 'name', 'x', 'y', 'db_id'])
            values = query.values_list('user_id', 'name', 'x', 'y', 'id')
        elif object_name == 'function':
            writer.writerow(['id', 'name', 'expression'])
            values = query.values_list('user_id', 'name', 'expression')
        elif object_name == 'link':
            writer.writerow(['id', 'name', 'lanes', 'length', 'speed',
                             'capacity', 'function', 'origin', 'destination'])
            values = query.values_list('user_id', 'name', 'lanes', 'length',
                                       'speed', 'capacity', 'vdf__user_id')
            # Origin and destination id must be converted to user_id.
            centroids = get_query('centroid', simulation)
            crossings = get_query('crossing', simulation)
            ids = list(centroids.values_list('id', 'user_id'))
            ids += list(crossings.values_list('id', 'user_id'))
            # Map id of nodes to their user_id.
            id_mapping = dict(ids)
            origins = query.values_list('origin', flat=True)
            origins = np.array([id_mapping[n] for n in origins])
            destinations = query.values_list('destination', flat=True)
            destinations = np.array([id_mapping[n] for n in destinations])
            # Add origin and destination user ids to the values array.
            origins = np.transpose([origins])
            destinations = np.transpose([destinations])
            if values:
                values = np.hstack([values, origins, destinations])
        writer.writerows(values)

    return filename


def usertype_export_function(simulation, demandsegment=None, dir_name=''):
    """Function to save the parameters of the usertypes as a tsv file."""
    filename = os.path.join(dir_name, 'traveler_types.tsv')
    # Get a dictionary with all the values to export.
    if demandsegment is None:
        # Export all usertypes of the simulation.
        usertypes = get_query('usertype', simulation)
    else:
        # Export only the usertype for the given demandsegment.
        usertype = demandsegment.usertype
        usertypes = models.UserType.objects.filter(pk=usertype.id)
    if not usertypes.exists():
        return

    with codecs.open(filename, 'w', encoding='utf8') as f:
        writer = csv.writer(f, delimiter='\t')

        values = usertypes.values_list(
            'user_id', 'name', 'comment', 'alphaTI__mean', 'alphaTI__std',
            'alphaTI__type', 'alphaTP__mean', 'alphaTP__std', 'alphaTP__type',
            'beta__mean', 'beta__std', 'beta__type', 'delta__mean',
            'delta__std', 'delta__type', 'departureMu__mean',
            'departureMu__std', 'departureMu__type', 'gamma__mean',
            'gamma__std', 'gamma__type', 'modeMu__mean', 'modeMu__std',
            'modeMu__type', 'penaltyTP__mean', 'penaltyTP__std',
            'penaltyTP__type', 'routeMu__mean', 'routeMu__std',
            'routeMu__type', 'tstar__mean', 'tstar__std', 'tstar__type',
            'typeOfRouteChoice', 'typeOfDepartureMu', 'typeOfRouteMu',
            'typeOfModeMu', 'localATIS', 'modeChoice', 'modeShortRun',
            'commuteType'
        )

        # Write a custom header.
        writer.writerow([
            'id', 'name', 'comment', 'alphaTI_mean', 'alphaTI_std',
            'alphaTI_type', 'alphaTP_mean', 'alphaTP_std', 'alphaTP_type',
            'beta_mean', 'beta_std', 'beta_type', 'delta_mean', 'delta_std',
            'delta_type', 'departureMu_mean', 'departureMu_std',
            'departureMu_type', 'gamma_mean', 'gamma_std', 'gamma_type',
            'modeMu_mean', 'modeMu_std', 'modeMu_type', 'penaltyTP_mean',
            'penaltyTP_std', 'penaltyTP_type', 'routeMu_mean', 'routeMu_std',
            'routeMu_type', 'tstar_mean', 'tstar_std', 'tstar_type',
            'typeOfRouteChoice', 'typeOfDepartureMu', 'typeOfRouteMu',
            'typeOfModeMu', 'localATIS', 'modeChoice', 'modeShortRun',
            'commuteType'
        ])

        writer.writerows(values)
    return filename
>>>>>>> 30185a62
<|MERGE_RESOLUTION|>--- conflicted
+++ resolved
@@ -72,11 +72,11 @@
     """Function used to return all simulations which are readable by a given
     user.
     """
-    simulations = Simulation.objects.all()
+    simulations = models.Simulation.objects.all()
     if not request_user.is_authenticated:
         simulations = simulations.filter(public=True)
     elif not request_user.is_superuser:
-        env_list = Environment.objects.filter(users=request_user)
+        env_list = models.Environment.objects.filter(users=request_user)
         simulations = simulations.filter(Q(public=True) | Q(user=request_user)
                                          | Q(environment__in=env_list))
     return simulations
@@ -1056,12 +1056,8 @@
             else:
                 user_id = 1
 
-<<<<<<< HEAD
-        usertype = UserType()
-=======
         usertype = models.UserType()
         usertype.user_id = user_id
->>>>>>> 30185a62
         usertype.name = name
         usertype.comment = comment
         usertype.alphaTI = alphaTI
@@ -1083,29 +1079,6 @@
         usertype.modeShortRun = modeShortRun
         usertype.commuteType = commuteType
         usertype.save()
-
-<<<<<<< HEAD
-        matrix = Matrices()
-        matrix.save()
-        demandsegment = DemandSegment()
-        demandsegment.usertype = usertype
-        demandsegment.matrix = matrix
-        demandsegment.save()
-        demandsegment.demand.add(simulation.scenario.demand)
-
-
-def delete_simulation(simulation):
-    """Delete a simulation."""
-    SimulationMOEs.objects.filter(simulation=simulation.id).delete()
-    network = simulation.scenario.supply.network
-    functionset = simulation.scenario.supply.functionset
-    demand = simulation.scenario.demand
-    network.delete()
-    functionset.delete()
-    demand.delete()
-    # At this point, the simulation object should be deleted from CASCADE
-    # deletes.
-=======
         if demandsegment is None:
             # Create a new demand segment and OD matrix for the usertype.
             matrix = models.Matrices()
@@ -1123,6 +1096,19 @@
             policies.update(usertype=usertype)
             # We can now safely delete the old usertype.
             existing_usertype.delete()
+
+
+def delete_simulation(simulation):
+    """Delete a simulation."""
+    models.SimulationMOEs.objects.filter(simulation=simulation.id).delete()
+    network = simulation.scenario.supply.network
+    functionset = simulation.scenario.supply.functionset
+    demand = simulation.scenario.demand
+    network.delete()
+    functionset.delete()
+    demand.delete()
+    # At this point, the simulation object should be deleted from CASCADE
+    # deletes.
 
 
 ######################
@@ -1287,5 +1273,4 @@
         ])
 
         writer.writerows(values)
-    return filename
->>>>>>> 30185a62
+    return filename